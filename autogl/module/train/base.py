--- conflicted
+++ resolved
@@ -216,11 +216,7 @@
         pass
 
     def duplicate_from_hyper_parameter(
-<<<<<<< HEAD
-        self, hp, model: _typing.Union[BaseModel, str, None] = None
-=======
         self, hp, model: _typing.Optional[BaseModel] = ...
->>>>>>> 4b00022b
     ) -> "BaseTrainer":
         """Create a new trainer with the given hyper parameter."""
         raise NotImplementedError()

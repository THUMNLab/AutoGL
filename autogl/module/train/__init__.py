TRAINER_DICT = {}
from .base import (
    BaseTrainer,
    Evaluation,
    BaseNodeClassificationTrainer,
    BaseGraphClassificationTrainer,
)
from .evaluation import get_feval


def register_trainer(name):
    def register_trainer_cls(cls):
        if name in TRAINER_DICT:
            raise ValueError("Cannot register duplicate trainer ({})".format(name))
        if not issubclass(cls, BaseTrainer):
            raise ValueError(
                "Trainer ({}: {}) must extend BaseTrainer".format(name, cls.__name__)
            )
        TRAINER_DICT[name] = cls
        return cls

    return register_trainer_cls


<<<<<<< HEAD
EVALUATE_DICT = {}


def register_evaluate(*name):
    def register_evaluate_cls(cls):
        for n in name:
            if n in EVALUATE_DICT:
                raise ValueError("Cannot register duplicate evaluator ({})".format(n))
            if not issubclass(cls, Evaluation):
                raise ValueError(
                    "Evaluator ({}: {}) must extend Evaluation".format(n, cls.__name__)
                )
            EVALUATE_DICT[n] = cls
        return cls

    return register_evaluate_cls

def get_feval(feval):
    if isinstance(feval, str):
        return EVALUATE_DICT[feval]
    if isinstance(feval, type) and issubclass(feval, Evaluation):
        return feval
    if isinstance(feval, list):
        return [get_feval(f) for f in feval]
    raise ValueError("feval argument of type", type(feval), "is not supported!")


from .graph_classification import GraphClassificationTrainer
from .node_classification import NodeClassificationTrainer
from .link_prediction import LinkPredictionTrainer
from .evaluate import Acc, Auc, Logloss

__all__ = [
    "BaseTrainer",
    "GraphClassificationTrainer",
    "NodeClassificationTrainer",
    "LinkPredictionTrainer",
    "Evaluation",
    "Acc",
    "Auc",
    "Logloss",
]
=======
from .graph_classification_full import GraphClassificationFullTrainer
from .node_classification_full import NodeClassificationFullTrainer
from .node_classification_trainer import *
from .evaluation import get_feval, Acc, Auc, Logloss
>>>>>>> 3e9a11fa
<|MERGE_RESOLUTION|>--- conflicted
+++ resolved
@@ -5,8 +5,6 @@
     BaseNodeClassificationTrainer,
     BaseGraphClassificationTrainer,
 )
-from .evaluation import get_feval
-
 
 def register_trainer(name):
     def register_trainer_cls(cls):
@@ -21,53 +19,23 @@
 
     return register_trainer_cls
 
-
-<<<<<<< HEAD
-EVALUATE_DICT = {}
-
-
-def register_evaluate(*name):
-    def register_evaluate_cls(cls):
-        for n in name:
-            if n in EVALUATE_DICT:
-                raise ValueError("Cannot register duplicate evaluator ({})".format(n))
-            if not issubclass(cls, Evaluation):
-                raise ValueError(
-                    "Evaluator ({}: {}) must extend Evaluation".format(n, cls.__name__)
-                )
-            EVALUATE_DICT[n] = cls
-        return cls
-
-    return register_evaluate_cls
-
-def get_feval(feval):
-    if isinstance(feval, str):
-        return EVALUATE_DICT[feval]
-    if isinstance(feval, type) and issubclass(feval, Evaluation):
-        return feval
-    if isinstance(feval, list):
-        return [get_feval(f) for f in feval]
-    raise ValueError("feval argument of type", type(feval), "is not supported!")
-
-
-from .graph_classification import GraphClassificationTrainer
-from .node_classification import NodeClassificationTrainer
+from .graph_classification_full import GraphClassificationFullTrainer
+from .node_classification_full import NodeClassificationFullTrainer
 from .link_prediction import LinkPredictionTrainer
-from .evaluate import Acc, Auc, Logloss
+from .node_classification_trainer import *
+from .evaluation import get_feval, Acc, Auc, Logloss, Mrr
 
 __all__ = [
     "BaseTrainer",
-    "GraphClassificationTrainer",
-    "NodeClassificationTrainer",
+    "Evaluation",
+    "BaseGraphClassificationTrainer",
+    "BaseNodeClassificationTrainer",
+    "GraphClassificationFullTrainer",
+    "NodeClassificationFullTrainer",
     "LinkPredictionTrainer",
-    "Evaluation",
     "Acc",
     "Auc",
     "Logloss",
-]
-=======
-from .graph_classification_full import GraphClassificationFullTrainer
-from .node_classification_full import NodeClassificationFullTrainer
-from .node_classification_trainer import *
-from .evaluation import get_feval, Acc, Auc, Logloss
->>>>>>> 3e9a11fa
+    "Mrr",
+    "get_feval"
+]
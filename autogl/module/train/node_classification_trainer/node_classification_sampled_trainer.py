--- conflicted
+++ resolved
@@ -39,11 +39,7 @@
         ] = (Logloss,),
         loss: str = "nll_loss",
         lr_scheduler_type: _typing.Optional[str] = None,
-<<<<<<< HEAD
-        **kwargs
-=======
         **kwargs,
->>>>>>> 4b00022b
     ) -> None:
         if isinstance(optimizer, type) and issubclass(optimizer, torch.optim.Optimizer):
             self._optimizer_class: _typing.Type[torch.optim.Optimizer] = optimizer
@@ -88,53 +84,11 @@
 
         self._valid_result: torch.Tensor = torch.zeros(0)
         self._valid_result_prob: torch.Tensor = torch.zeros(0)
-<<<<<<< HEAD
-        self._valid_score = None
-
-        self._hyper_parameter_space: _typing.List[_typing.Dict[str, _typing.Any]] = [
-            {
-                "parameterName": "max_epoch",
-                "type": "INTEGER",
-                "maxValue": 500,
-                "minValue": 10,
-                "scalingType": "LINEAR",
-            },
-            {
-                "parameterName": "early_stopping_round",
-                "type": "INTEGER",
-                "maxValue": 30,
-                "minValue": 10,
-                "scalingType": "LINEAR",
-            },
-            {
-                "parameterName": "lr",
-                "type": "DOUBLE",
-                "maxValue": 1e-1,
-                "minValue": 1e-4,
-                "scalingType": "LOG",
-            },
-            {
-                "parameterName": "weight_decay",
-                "type": "DOUBLE",
-                "maxValue": 1e-2,
-                "minValue": 1e-4,
-                "scalingType": "LOG",
-            },
-        ]
-
-        self._hyper_parameter: _typing.Dict[str, _typing.Any] = {
-            "max_epoch": self._max_epoch,
-            "early_stopping_round": self._early_stopping.patience,
-            "lr": self._learning_rate,
-            "weight_decay": self._weight_decay,
-        }
-=======
         self._valid_score: _typing.Sequence[float] = []
 
         self._hyper_parameter_space: _typing.Sequence[
             _typing.Dict[str, _typing.Any]
         ] = []
->>>>>>> 4b00022b
 
         self.__initialized: bool = False
         if init:
@@ -148,11 +102,7 @@
         return self
 
     def get_model(self) -> BaseModel:
-<<<<<<< HEAD
-        return self._model
-=======
         return self.model
->>>>>>> 4b00022b
 
     def __train_only(self, data) -> "NodeClassificationNeighborSamplingTrainer":
         """
@@ -162,11 +112,7 @@
         """
         data = data.to(self.device)
         optimizer: torch.optim.Optimizer = self._optimizer_class(
-<<<<<<< HEAD
-            self._model.parameters(),
-=======
             self.model.model.parameters(),
->>>>>>> 4b00022b
             lr=self._learning_rate,
             weight_decay=self._weight_decay,
         )
@@ -370,13 +316,8 @@
 
     def to(self, device: torch.device):
         self.device = device
-<<<<<<< HEAD
-        if self._model is not None:
-            self._model.to(self.device)
-=======
         if self.model is not None:
             self.model.to(self.device)
->>>>>>> 4b00022b
 
     def duplicate_from_hyper_parameter(
         self,

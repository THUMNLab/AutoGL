import torch
import torch.nn.functional
<<<<<<< HEAD
=======
import torch_geometric
from torch_geometric.nn import GCNConv
>>>>>>> fbd420e8
import typing as _typing

from torch_geometric.nn.conv import GCNConv
import autogl.data
from . import register_model
<<<<<<< HEAD
from .base import BaseModel, activate_func, ClassificationSupportedSequentialModel
=======
from .base import BaseModel, activate_func, ClassificationModel
>>>>>>> fbd420e8
from ...utils import get_logger

LOGGER = get_logger("GCNModel")


class GCN(ClassificationSupportedSequentialModel):
    class _GCNLayer(torch.nn.Module):
        def __init__(
                self, input_channels: int, output_channels: int,
                add_self_loops: bool = True, normalize: bool = True,
                activation_name: _typing.Optional[str] = ...,
                dropout_probability: _typing.Optional[float] = ...
        ):
            super().__init__()
            self._convolution: GCNConv = GCNConv(
                input_channels, output_channels,
                add_self_loops=bool(add_self_loops),
                normalize=bool(normalize)
            )
            if (
                    activation_name is not Ellipsis and
                    activation_name is not None and
                    type(activation_name) == str
            ):
                self._activation_name: _typing.Optional[str] = activation_name
            else:
                self._activation_name: _typing.Optional[str] = None
            if (
                    dropout_probability is not Ellipsis and
                    dropout_probability is not None and
                    type(dropout_probability) == float
            ):
                if dropout_probability < 0:
                    dropout_probability = 0
                if dropout_probability > 1:
                    dropout_probability = 1
                self._dropout: _typing.Optional[torch.nn.Dropout] = (
                    torch.nn.Dropout(dropout_probability)
                )
            else:
                self._dropout: _typing.Optional[torch.nn.Dropout] = None

        def forward(self, data) -> torch.Tensor:
            x: torch.Tensor = getattr(data, "x")
            edge_index: torch.LongTensor = getattr(data, "edge_index")
            edge_weight: _typing.Optional[torch.Tensor] = getattr(data, "edge_weight")
            """ Validate the arguments """
            if not type(x) == type(edge_index) == torch.Tensor:
                raise TypeError
            if edge_weight is not None and (
                    type(edge_weight) != torch.Tensor or
                    edge_index.size() != (2, edge_weight.size(0))
            ):
                edge_weight: _typing.Optional[torch.Tensor] = None

            x: torch.Tensor = self._convolution.forward(x, edge_index, edge_weight)
            if self._activation_name is not None:
                x: torch.Tensor = activate_func(x, self._activation_name)
            if self._dropout is not None:
                x: torch.Tensor = self._dropout.forward(x)
            return x

    def __init__(
            self,
            num_features: int,
            num_classes: int,
            hidden_features: _typing.Sequence[int],
            activation_name: str,
            dropout: _typing.Union[
                _typing.Optional[float], _typing.Sequence[_typing.Optional[float]]
            ] = None,
            add_self_loops: bool = True, normalize: bool = True
    ):
<<<<<<< HEAD
        if isinstance(dropout, _typing.Sequence):
            if len(dropout) != len(hidden_features) + 1:
                raise TypeError(
                    "When the dropout argument is a sequence, "
                    "The sequence length must equal to the number of layers to construct."
                )
            for _dropout in dropout:
                if _dropout is not None and type(_dropout) != float:
                    raise TypeError(
                        "When the dropout argument is a sequence, "
                        "every item in the sequence must be float or None"
                    )
            dropout_list: _typing.Sequence[_typing.Optional[float]] = dropout
        elif type(dropout) == float:
            if dropout < 0:
                dropout = 0
            if dropout > 1:
                dropout = 1
            dropout_list: _typing.Sequence[_typing.Optional[float]] = [
                dropout for _ in range(len(hidden_features) + 1)
            ]
        elif dropout in (None, Ellipsis, ...):
            dropout_list: _typing.Sequence[_typing.Optional[float]] = [
                None for _ in range(len(hidden_features) + 1)
            ]
        else:
            raise TypeError(
                "The provided dropout argument must be a float number or None or "
                "a sequence in which each item is either a float Number or None."
            )
        super().__init__()
        if len(hidden_features) == 0:
            self.__sequential_encoding_layers: torch.nn.ModuleList = torch.nn.ModuleList(
                (
                    self._GCNLayer(
                        num_features, num_classes, add_self_loops, normalize,
                        dropout_probability=dropout_list[0]
                    ),
=======
        super().__init__()
        self.__convolution_layers: torch.nn.ModuleList = torch.nn.ModuleList()
        num_layers: int = len(hidden_features) + 1
        if num_layers == 1:
            self.__convolution_layers.append(GCNConv(num_features, num_classes))
        else:
            self.__convolution_layers.append(GCNConv(num_features, hidden_features[0]))
            for i in range(len(hidden_features)):
                self.__convolution_layers.append(
                    GCNConv(hidden_features[i], hidden_features[i + 1])
                    if i + 1 < len(hidden_features)
                    else GCNConv(hidden_features[i], num_classes)
>>>>>>> fbd420e8
                )
            )
        else:
            self.__sequential_encoding_layers: torch.nn.ModuleList = torch.nn.ModuleList()
            self.__sequential_encoding_layers.append(self._GCNLayer(
                num_features, hidden_features[0], add_self_loops,
                normalize, activation_name, dropout_list[0]
            ))
            for hidden_feature_index in range(len(hidden_features)):
                if hidden_feature_index + 1 < len(hidden_features):
                    self.__sequential_encoding_layers.append(self._GCNLayer(
                        hidden_features[hidden_feature_index],
                        hidden_features[hidden_feature_index + 1],
                        add_self_loops, normalize, activation_name,
                        dropout_list[hidden_feature_index + 1]
                    ))
                else:
                    self.__sequential_encoding_layers.append(self._GCNLayer(
                        hidden_features[hidden_feature_index], num_classes,
                        add_self_loops, normalize,
                        dropout_list[-1]
                    ))

    @property
    def sequential_encoding_layers(self) -> torch.nn.ModuleList:
        return self.__sequential_encoding_layers

    def __extract_edge_indexes_and_weights(self, data) -> _typing.Union[
        _typing.Sequence[_typing.Tuple[torch.LongTensor, _typing.Optional[torch.Tensor]]],
        _typing.Tuple[torch.LongTensor, _typing.Optional[torch.Tensor]]
    ]:
        def __compose_edge_index_and_weight(
                _edge_index: torch.LongTensor,
                _edge_weight: _typing.Optional[torch.Tensor] = None
        ) -> _typing.Tuple[torch.LongTensor, _typing.Optional[torch.Tensor]]:
            if type(_edge_index) != torch.Tensor or _edge_index.dtype != torch.int64:
                raise TypeError
            if _edge_weight is not None and (
                    type(_edge_weight) != torch.Tensor or
                    _edge_index.size() != (2, _edge_weight.size(0))
            ):
                _edge_weight: _typing.Optional[torch.Tensor] = None
            return _edge_index, _edge_weight

        if not (
                hasattr(data, "edge_indexes") and
                isinstance(getattr(data, "edge_indexes"), _typing.Sequence) and
                len(getattr(data, "edge_indexes")) == len(self.__sequential_encoding_layers)
        ):
            return __compose_edge_index_and_weight(
                getattr(data, "edge_index"), getattr(data, "edge_weight", None)
            )
        for __edge_index in getattr(data, "edge_indexes"):
            if type(__edge_index) != torch.Tensor or __edge_index.dtype != torch.int64:
                return __compose_edge_index_and_weight(
                    getattr(data, "edge_index"), getattr(data, "edge_weight", None)
                )

        if (
                hasattr(data, "edge_weights") and
                isinstance(getattr(data, "edge_weights"), _typing.Sequence) and
                len(getattr(data, "edge_weights")) == len(self.__sequential_encoding_layers)
        ):
            return [
                __compose_edge_index_and_weight(_edge_index, _edge_weight)
                for _edge_index, _edge_weight
                in zip(getattr(data, "edge_indexes"), getattr(data, "edge_weights"))
            ]
        else:
            return [
                __compose_edge_index_and_weight(__edge_index)
                for __edge_index in getattr(data, "edge_indexes")
            ]

    def cls_encode(self, data) -> torch.Tensor:
        edge_indexes_and_weights: _typing.Union[
            _typing.Sequence[_typing.Tuple[torch.LongTensor, _typing.Optional[torch.Tensor]]],
            _typing.Tuple[torch.LongTensor, _typing.Optional[torch.Tensor]]
        ] = self.__extract_edge_indexes_and_weights(data)

        if (
                (not isinstance(edge_indexes_and_weights, tuple))
                and isinstance(edge_indexes_and_weights[0], tuple)
        ):
            """ edge_indexes_and_weights is sequence of (edge_index, edge_weight) """
            assert len(edge_indexes_and_weights) == len(self.__sequential_encoding_layers)
            x: torch.Tensor = getattr(data, "x")
            for _edge_index_and_weight, gcn in zip(
                    edge_indexes_and_weights, self.__sequential_encoding_layers
            ):
                _temp_data = autogl.data.Data(x=x, edge_index=_edge_index_and_weight[0])
                _temp_data.edge_weight = _edge_index_and_weight[1]
                x = gcn(_temp_data)
            return x
        else:
            """ edge_indexes_and_weights is (edge_index, edge_weight) """
            x = getattr(data, "x")
            for gcn in self.__sequential_encoding_layers:
                _temp_data = autogl.data.Data(x=x, edge_index=edge_indexes_and_weights[0])
                _temp_data.edge_weight = edge_indexes_and_weights[1]
                x = gcn(_temp_data)
            return x

    def cls_decode(self, x: torch.Tensor) -> torch.Tensor:
        return torch.nn.functional.log_softmax(x, dim=1)

    def lp_encode(self, data):
        for i in range(len(self.__sequential_encoding_layers) - 1):
            data.x = self.__sequential_encoding_layers[i](data)
        return getattr(data, "x")

    def lp_decode(self, z, pos_edge_index, neg_edge_index):
        edge_index = torch.cat([pos_edge_index, neg_edge_index], dim=-1)
        logits = (z[edge_index[0]] * z[edge_index[1]]).sum(dim=-1)
        return logits

    def lp_decode_all(self, z):
        prob_adj = z @ z.t()
        return (prob_adj > 0).nonzero(as_tuple=False).t()

    def encode(self, data):
        x = data.x
        num_layers = len(self.__convolution_layers)
        for i in range(num_layers - 1):
            x = self.__convolution_layers[i](x, data.train_pos_edge_index)
            if i != num_layers - 2:
                x = activate_func(x, self.__activation_name)
                # x = F.dropout(x, p=self.args["dropout"], training=self.training)
        return x

    def lp_decode(self, z, pos_edge_index, neg_edge_index):
        edge_index = torch.cat([pos_edge_index, neg_edge_index], dim=-1)
        logits = (z[edge_index[0]] * z[edge_index[1]]).sum(dim=-1)
        return logits

    def lp_decode_all(self, z):
        prob_adj = z @ z.t()
        return (prob_adj > 0).nonzero(as_tuple=False).t()


# @register_model("gcn")
# class AutoGCN(ClassificationModel):
@register_model("gcn")
class AutoGCN(BaseModel):
    r"""
    AutoGCN.
    The model used in this automodel is GCN, i.e., the graph convolutional network from the
    `"Semi-supervised Classification with Graph Convolutional
    Networks" <https://arxiv.org/abs/1609.02907>`_ paper. The layer is

    .. math::

        \mathbf{X}^{\prime} = \mathbf{\hat{D}}^{-1/2} \mathbf{\hat{A}}
        \mathbf{\hat{D}}^{-1/2} \mathbf{X} \mathbf{\Theta},

    where :math:`\mathbf{\hat{A}} = \mathbf{A} + \mathbf{I}` denotes the
    adjacency matrix with inserted self-loops and
    :math:`\hat{D}_{ii} = \sum_{j=0} \hat{A}_{ij}` its diagonal degree matrix.

    Parameters
    ----------
    num_features: ``int``
        The dimension of features.

    num_classes: ``int``
        The number of classes.

    device: ``torch.device`` or ``str``
        The device where model will be running on.

    init: `bool`.
        If True(False), the model will (not) be initialized.
    """

    def __init__(
        self,
        num_features: int = ...,
        num_classes: int = ...,
        device: _typing.Union[str, torch.device] = ...,
        init: bool = False,
        **kwargs
    ) -> None:
        super().__init__()
        self.num_features = num_features
        self.num_classes = num_classes
        self.device = device

        self.params = {
            "features_num": self.num_features,
            "num_class": self.num_classes,
        }
        self.space = [
            {
<<<<<<< HEAD
                "parameterName": "add_self_loops",
                "type": "CATEGORICAL",
                "feasiblePoints": [1],
            },
            {
                "parameterName": "normalize",
                "type": "CATEGORICAL",
                "feasiblePoints": [1],
            },
            {
=======
>>>>>>> fbd420e8
                "parameterName": "num_layers",
                "type": "DISCRETE",
                "feasiblePoints": "2,3,4",
            },
            {
                "parameterName": "hidden",
                "type": "NUMERICAL_LIST",
                "numericalType": "INTEGER",
                "length": 3,
                "minValue": [8, 8, 8],
                "maxValue": [128, 128, 128],
                "scalingType": "LOG",
                "cutPara": ("num_layers",),
                "cutFunc": lambda x: x[0] - 1,
            },
            {
                "parameterName": "dropout",
                "type": "DOUBLE",
                "maxValue": 0.8,
                "minValue": 0.2,
                "scalingType": "LINEAR",
            },
            {
                "parameterName": "act",
                "type": "CATEGORICAL",
                "feasiblePoints": ["leaky_relu", "relu", "elu", "tanh"],
            },
        ]

        # initial point of hp search
        # self.hyperparams = {
        #     "num_layers": 2,
        #     "hidden": [16],
        #     "dropout": 0.2,
        #     "act": "leaky_relu",
        # }

        self.hyperparams = {
            "num_layers": 3,
            "hidden": [128, 64],
            "dropout": 0,
            "act": "relu",
        }

        self.initialized = False
        if init is True:
            self.initialize()

    def initialize(self):
<<<<<<< HEAD
        if self.initialized:
            return
        self.initialized = True
=======
>>>>>>> fbd420e8
        self.model = GCN(
            self.num_features,
            self.num_classes,
            self.hyperparams.get("hidden"),
<<<<<<< HEAD
            self.hyperparams.get("act"),
            self.hyperparams.get("dropout"),
            bool(self.hyperparams.get("add_self_loops", True)),
            bool(self.hyperparams.get("normalize", True))
=======
            self.hyperparams.get("dropout"),
            self.hyperparams.get("act"),
>>>>>>> fbd420e8
        ).to(self.device)<|MERGE_RESOLUTION|>--- conflicted
+++ resolved
@@ -1,20 +1,11 @@
 import torch
 import torch.nn.functional
-<<<<<<< HEAD
-=======
-import torch_geometric
-from torch_geometric.nn import GCNConv
->>>>>>> fbd420e8
 import typing as _typing
 
 from torch_geometric.nn.conv import GCNConv
 import autogl.data
 from . import register_model
-<<<<<<< HEAD
 from .base import BaseModel, activate_func, ClassificationSupportedSequentialModel
-=======
-from .base import BaseModel, activate_func, ClassificationModel
->>>>>>> fbd420e8
 from ...utils import get_logger
 
 LOGGER = get_logger("GCNModel")
@@ -88,7 +79,6 @@
             ] = None,
             add_self_loops: bool = True, normalize: bool = True
     ):
-<<<<<<< HEAD
         if isinstance(dropout, _typing.Sequence):
             if len(dropout) != len(hidden_features) + 1:
                 raise TypeError(
@@ -127,20 +117,6 @@
                         num_features, num_classes, add_self_loops, normalize,
                         dropout_probability=dropout_list[0]
                     ),
-=======
-        super().__init__()
-        self.__convolution_layers: torch.nn.ModuleList = torch.nn.ModuleList()
-        num_layers: int = len(hidden_features) + 1
-        if num_layers == 1:
-            self.__convolution_layers.append(GCNConv(num_features, num_classes))
-        else:
-            self.__convolution_layers.append(GCNConv(num_features, hidden_features[0]))
-            for i in range(len(hidden_features)):
-                self.__convolution_layers.append(
-                    GCNConv(hidden_features[i], hidden_features[i + 1])
-                    if i + 1 < len(hidden_features)
-                    else GCNConv(hidden_features[i], num_classes)
->>>>>>> fbd420e8
                 )
             )
         else:
@@ -261,28 +237,7 @@
         prob_adj = z @ z.t()
         return (prob_adj > 0).nonzero(as_tuple=False).t()
 
-    def encode(self, data):
-        x = data.x
-        num_layers = len(self.__convolution_layers)
-        for i in range(num_layers - 1):
-            x = self.__convolution_layers[i](x, data.train_pos_edge_index)
-            if i != num_layers - 2:
-                x = activate_func(x, self.__activation_name)
-                # x = F.dropout(x, p=self.args["dropout"], training=self.training)
-        return x
-
-    def lp_decode(self, z, pos_edge_index, neg_edge_index):
-        edge_index = torch.cat([pos_edge_index, neg_edge_index], dim=-1)
-        logits = (z[edge_index[0]] * z[edge_index[1]]).sum(dim=-1)
-        return logits
-
-    def lp_decode_all(self, z):
-        prob_adj = z @ z.t()
-        return (prob_adj > 0).nonzero(as_tuple=False).t()
-
-
-# @register_model("gcn")
-# class AutoGCN(ClassificationModel):
+
 @register_model("gcn")
 class AutoGCN(BaseModel):
     r"""
@@ -334,7 +289,6 @@
         }
         self.space = [
             {
-<<<<<<< HEAD
                 "parameterName": "add_self_loops",
                 "type": "CATEGORICAL",
                 "feasiblePoints": [1],
@@ -345,8 +299,6 @@
                 "feasiblePoints": [1],
             },
             {
-=======
->>>>>>> fbd420e8
                 "parameterName": "num_layers",
                 "type": "DISCRETE",
                 "feasiblePoints": "2,3,4",
@@ -396,23 +348,15 @@
             self.initialize()
 
     def initialize(self):
-<<<<<<< HEAD
         if self.initialized:
             return
         self.initialized = True
-=======
->>>>>>> fbd420e8
         self.model = GCN(
             self.num_features,
             self.num_classes,
             self.hyperparams.get("hidden"),
-<<<<<<< HEAD
             self.hyperparams.get("act"),
-            self.hyperparams.get("dropout"),
+            self.hyperparams.get("dropout", None),
             bool(self.hyperparams.get("add_self_loops", True)),
             bool(self.hyperparams.get("normalize", True))
-=======
-            self.hyperparams.get("dropout"),
-            self.hyperparams.get("act"),
->>>>>>> fbd420e8
         ).to(self.device)
from copy import deepcopy
import typing as _typ
import torch

import torch.nn.functional as F
from nni.nas.pytorch import mutables
from nni.nas.pytorch.fixed import apply_fixed_architecture
from .base import BaseSpace
from ...model import BaseModel
from ....utils import get_logger

from ...model import AutoGCN

class FixedNodeClassificationModel(BaseModel):
    _logger = get_logger("space model")

    def __init__(self, space_model: BaseSpace, selection, device=torch.device("cuda")):
        super().__init__(init=True)
        space_model.instantiate()
        self.init = True
        self.space = []
        self.hyperparams = {}
        self._model = space_model.to(device)
        self.num_features = self._model.input_dim
        self.num_classes = self._model.output_dim
        self.selection = selection
        apply_fixed_architecture(self._model, selection, verbose=False)
        self.params = {"num_class": self.num_classes, "features_num": self.num_features}
        self.device = device

    def to(self, device):
        if isinstance(device, (str, torch.device)):
            self.device = device
        return super().to(device)

    def forward(self, *args, **kwargs):
        return self._model(*args, **kwargs)

    def from_hyper_parameter(self, hp):
        """
        receive no hp, just copy self and reset the learnable parameters.
        """

        ret_self = deepcopy(self)
        ret_self._model.instantiate()
        apply_fixed_architecture(ret_self._model, ret_self.selection, verbose=False)
        ret_self.to(self.device)
        return ret_self

    @property
    def model(self):
        return self._model


class SinglePathNodeClassificationSpace(BaseSpace):
    def __init__(
        self,
        hidden_dim: _typ.Optional[int] = 64,
        layer_number: _typ.Optional[int] = 2,
        dropout: _typ.Optional[float] = 0.2,
        input_dim: _typ.Optional[int] = None,
        output_dim: _typ.Optional[int] = None,
        ops: _typ.Tuple = None,
        init: bool = False,
    ):
        super().__init__()
        self.layer_number = layer_number
        self.hidden_dim = hidden_dim
        self.input_dim = input_dim
        self.output_dim = output_dim
        self.ops = ops
        self.dropout = dropout

    def instantiate(
        self,
        hidden_dim: _typ.Optional[int] = None,
        layer_number: _typ.Optional[int] = None,
        input_dim: _typ.Optional[int] = None,
        output_dim: _typ.Optional[int] = None,
        ops: _typ.Tuple = None,
        dropout = None
    ):
        self.hidden_dim = hidden_dim or self.hidden_dim
        self.layer_number = layer_number or self.layer_number
        self.input_dim = input_dim or self.input_dim
        self.output_dim = output_dim or self.output_dim
        self.ops = ops or self.ops
        self.dropout = dropout or self.dropout
        for layer in range(self.layer_number):
            setattr(
                self,
                f"op_{layer}",
                mutables.LayerChoice(
                    [
                        op(
                            self.input_dim if layer == 0 else self.hidden_dim,
                            self.output_dim
                            if layer == self.layer_number - 1
                            else self.hidden_dim,
                        )
                        for op in self.ops
                    ],
                    key=f"{layer}",
                ),
            )
        self._initialized = True

    def forward(self, data):
        x, edges = data.x, data.edge_index
        for layer in range(self.layer_number):
            x = getattr(self, f"op_{layer}")(x, edges)
            if layer != self.layer_number - 1:
<<<<<<< HEAD
                x = F.relu(x)
                x = F.dropout(x, p=self.dropout, training=self.training)
=======
                x = F.leaky_relu(x)
                x = F.dropout(x, p=self.dropout, training = self.training)
>>>>>>> 091c3b6d
        return F.log_softmax(x, dim=1)

    def export(self, selection, device) -> BaseModel:
        #return AutoGCN(self.input_dim, self.output_dim, device)
        return FixedNodeClassificationModel(self, selection, device)<|MERGE_RESOLUTION|>--- conflicted
+++ resolved
@@ -110,13 +110,8 @@
         for layer in range(self.layer_number):
             x = getattr(self, f"op_{layer}")(x, edges)
             if layer != self.layer_number - 1:
-<<<<<<< HEAD
-                x = F.relu(x)
-                x = F.dropout(x, p=self.dropout, training=self.training)
-=======
                 x = F.leaky_relu(x)
                 x = F.dropout(x, p=self.dropout, training = self.training)
->>>>>>> 091c3b6d
         return F.log_softmax(x, dim=1)
 
     def export(self, selection, device) -> BaseModel:

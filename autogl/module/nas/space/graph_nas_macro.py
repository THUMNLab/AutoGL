import torch
import typing as _typ
import torch.nn as nn
import torch.nn.functional as F

from . import register_nas_space
from .base import BaseSpace, map_nn
from ...model import BaseAutoModel
from .operation import act_map
from ..utils import count_parameters, measure_latency

from ..backend import *
<<<<<<< HEAD
# import dgl
# from dgl import function as fn


special_args = [
    "edge_index",
    "edge_index_i",
    "edge_index_j",
    "size",
    "size_i",
    "size_j",
]
__size_error_msg__ = (
    "All tensors which should get mapped to the same source "
    "or target nodes must be of same size in dimension 0."
)

is_python2 = sys.version_info[0] < 3
getargspec = inspect.getargspec if is_python2 else inspect.getfullargspec


def scatter_(name, src, index, dim_size=None):
    r"""Aggregates all values from the :attr:`src` tensor at the indices
    specified in the :attr:`index` tensor along the first dimension.
    If multiple indices reference the same location, their contributions
    are aggregated according to :attr:`name` (either :obj:`"add"`,
    :obj:`"mean"` or :obj:`"max"`).

    Args:
        name (string): The aggregation to use (:obj:`"add"`, :obj:`"mean"`,
            :obj:`"max"`).
        src (Tensor): The source tensor.
        index (LongTensor): The indices of elements to scatter.
        dim_size (int, optional): Automatically create output tensor with size
            :attr:`dim_size` in the first dimension. If set to :attr:`None`, a
            minimal sized output tensor is returned. (default: :obj:`None`)

    :rtype: :class:`Tensor`
    """

    assert name in ["add", "mean", "max"]

    op = getattr(torch_scatter, "scatter_{}".format(name))
    fill_value = -1e9 if name == "max" else 0

    out = op(src, index, 0, None, dim_size)
    if isinstance(out, tuple):
        out = out[0]

    if name == "max":
        out[out == fill_value] = 0

    return out


class MessagePassing(torch.nn.Module):
    def __init__(self, aggr="add", flow="source_to_target"):
        super(MessagePassing, self).__init__()

        self.aggr = aggr
        assert self.aggr in ["add", "mean", "max"]

        self.flow = flow
        assert self.flow in ["source_to_target", "target_to_source"]

        self.__message_args__ = getargspec(self.message)[0][1:]
        self.__special_args__ = [
            (i, arg)
            for i, arg in enumerate(self.__message_args__)
            if arg in special_args
        ]
        self.__message_args__ = [
            arg for arg in self.__message_args__ if arg not in special_args
        ]
        self.__update_args__ = getargspec(self.update)[0][2:]

    def propagate(self, edge_index, size=None, **kwargs):
        r"""The initial call to start propagating messages.

        Args:
            edge_index (Tensor): The indices of a general (sparse) assignment
                matrix with shape :obj:`[N, M]` (can be directed or
                undirected).
            size (list or tuple, optional): The size :obj:`[N, M]` of the
                assignment matrix. If set to :obj:`None`, the size is tried to
                get automatically inferrred. (default: :obj:`None`)
            **kwargs: Any additional data which is needed to construct messages
                and to update node embeddings.
        """

        size = [None, None] if size is None else list(size)
        assert len(size) == 2

        i, j = (0, 1) if self.flow == "target_to_source" else (1, 0)
        ij = {"_i": i, "_j": j}

        message_args = []
        for arg in self.__message_args__:
            if arg[-2:] in ij.keys():
                tmp = kwargs.get(arg[:-2], None)
                if tmp is None:  # pragma: no cover
                    message_args.append(tmp)
                else:
                    idx = ij[arg[-2:]]
                    if isinstance(tmp, tuple) or isinstance(tmp, list):
                        assert len(tmp) == 2
                        if tmp[1 - idx] is not None:
                            if size[1 - idx] is None:
                                size[1 - idx] = tmp[1 - idx].size(0)
                            if size[1 - idx] != tmp[1 - idx].size(0):
                                raise ValueError(__size_error_msg__)
                        tmp = tmp[idx]

                    if size[idx] is None:
                        size[idx] = tmp.size(0)
                    if size[idx] != tmp.size(0):
                        raise ValueError(__size_error_msg__)

                    tmp = torch.index_select(tmp, 0, edge_index[idx])
                    message_args.append(tmp)
            else:
                message_args.append(kwargs.get(arg, None))

        size[0] = size[1] if size[0] is None else size[0]
        size[1] = size[0] if size[1] is None else size[1]

        kwargs["edge_index"] = edge_index
        kwargs["size"] = size

        for (idx, arg) in self.__special_args__:
            if arg[-2:] in ij.keys():
                message_args.insert(idx, kwargs[arg[:-2]][ij[arg[-2:]]])
            else:
                message_args.insert(idx, kwargs[arg])

        update_args = [kwargs[arg] for arg in self.__update_args__]

        out = self.message(*message_args)
        if self.aggr in ["add", "mean", "max"]:
            out = scatter_(self.aggr, out, edge_index[i], dim_size=size[i])
        else:
            pass
        out = self.update(out, *update_args)

        return out

    def message(self, x_j):  # pragma: no cover
        r"""Constructs messages in analogy to :math:`\phi_{\mathbf{\Theta}}`
        for each edge in :math:`(i,j) \in \mathcal{E}`.
        Can take any argument which was initially passed to :meth:`propagate`.
        In addition, features can be lifted to the source node :math:`i` and
        target node :math:`j` by appending :obj:`_i` or :obj:`_j` to the
        variable name, *.e.g.* :obj:`x_i` and :obj:`x_j`."""

        return x_j

    def update(self, aggr_out):  # pragma: no cover
        r"""Updates node embeddings in analogy to
        :math:`\gamma_{\mathbf{\Theta}}` for each node
        :math:`i \in \mathcal{V}`.
        Takes in the output of aggregation as first argument and any argument
        which was initially passed to :meth:`propagate`."""

        return aggr_out


class GeoLayerPYG(MessagePassing):
    def __init__(
        self,
        in_channels,
        out_channels,
        heads=1,
        concat=True,
        negative_slope=0.2,
        dropout=0,
        bias=True,
        att_type="gat",
        agg_type="sum",
        pool_dim=0,
    ):
        if agg_type in ["sum", "mlp"]:
            super(GeoLayerPYG, self).__init__("add")
        elif agg_type in ["mean", "max"]:
            super(GeoLayerPYG, self).__init__(agg_type)
        self.in_channels = in_channels
        self.out_channels = out_channels
        self.heads = heads
        self.concat = concat
        self.negative_slope = negative_slope
        self.dropout = dropout
        self.att_type = att_type
        self.agg_type = agg_type

        # GCN weight
        self.gcn_weight = None

        self.weight = Parameter(torch.Tensor(in_channels, heads * out_channels))
        self.att = Parameter(torch.Tensor(1, heads, 2 * out_channels))

        if bias and concat:
            self.bias = Parameter(torch.Tensor(heads * out_channels))
        elif bias and not concat:
            self.bias = Parameter(torch.Tensor(out_channels))
        else:
            self.register_parameter("bias", None)

        if self.att_type in ["generalized_linear"]:
            self.general_att_layer = torch.nn.Linear(out_channels, 1, bias=False)

        if self.agg_type in ["mean", "max", "mlp"]:
            if pool_dim <= 0:
                pool_dim = 128
        self.pool_dim = pool_dim
        if pool_dim != 0:
            self.pool_layer = torch.nn.ModuleList()
            self.pool_layer.append(torch.nn.Linear(self.out_channels, self.pool_dim))
            self.pool_layer.append(torch.nn.Linear(self.pool_dim, self.out_channels))
        else:
            pass
        self.reset_parameters()

    @staticmethod
    def norm(edge_index, num_nodes, edge_weight, improved=False, dtype=None):
        if edge_weight is None:
            edge_weight = torch.ones(
                (edge_index.size(1),), dtype=dtype, device=edge_index.device
            )

        fill_value = 1 if not improved else 2
        edge_index, edge_weight = add_remaining_self_loops(
            edge_index, edge_weight, fill_value, num_nodes
        )

        row, col = edge_index
        deg = scatter_add(edge_weight, row, dim=0, dim_size=num_nodes)
        deg_inv_sqrt = deg.pow(-0.5)
        deg_inv_sqrt[deg_inv_sqrt == float("inf")] = 0

        return edge_index, deg_inv_sqrt[row] * edge_weight * deg_inv_sqrt[col]

    def reset_parameters(self):
        glorot(self.weight)
        glorot(self.att)
        zeros(self.bias)

        if self.att_type in ["generalized_linear"]:
            glorot(self.general_att_layer.weight)

        if self.pool_dim != 0:
            for layer in self.pool_layer:
                glorot(layer.weight)
                zeros(layer.bias)

    def forward(self, x, edge_index):
        """"""
        edge_index, _ = remove_self_loops(edge_index)
        edge_index, _ = add_self_loops(edge_index, num_nodes=x.size(0))
        # prepare
        x = torch.mm(x, self.weight).view(-1, self.heads, self.out_channels)
        # x [2708,2,4] weight [1433,8]
        return self.propagate(edge_index, x=x, num_nodes=x.size(0))

    def message(self, x_i, x_j, edge_index, num_nodes):

        # x_i torch.Size([13264, 2, 4])
        # x_j torch.Size([13264, 2, 4])
        # edge_index torch.Size([2, 13264])
        # num_nodes 2708
        if self.att_type == "const":
            if self.training and self.dropout > 0:
                x_j = F.dropout(x_j, p=self.dropout, training=True)
            neighbor = x_j
        elif self.att_type == "gcn":
            if self.gcn_weight is None or self.gcn_weight.size(0) != x_j.size(
                0
            ):  # 对于不同的图gcn_weight需要重新计算
                _, norm = self.norm(edge_index, num_nodes, None)
                self.gcn_weight = norm
            neighbor = self.gcn_weight.view(-1, 1, 1) * x_j
        else:
            # Compute attention coefficients.
            alpha = self.apply_attention(edge_index, num_nodes, x_i, x_j)
            alpha = softmax(alpha, edge_index[0], num_nodes=num_nodes)
            # Sample attention coefficients stochastically.
            if self.training and self.dropout > 0:
                alpha = F.dropout(alpha, p=self.dropout, training=True)

            neighbor = x_j * alpha.view(-1, self.heads, 1)
        # pool_layer
        # (0): Linear(in_features=4, out_features=128, bias=True)
        #   (1): Linear(in_features=128, out_features=4, bias=True)
        if self.pool_dim > 0:
            # neighbor torch.Size([13264, 2, 4])
            for layer in self.pool_layer:
                neighbor = layer(neighbor)
        return neighbor

    def apply_attention(self, edge_index, num_nodes, x_i, x_j):
        if self.att_type == "gat":
            alpha = (torch.cat([x_i, x_j], dim=-1) * self.att).sum(dim=-1)
            alpha = F.leaky_relu(alpha, self.negative_slope)
=======
>>>>>>> 68e5a21d

from operator import *
from .operation import *

@register_nas_space("graphnasmacro")
class GraphNasMacroNodeClassificationSpace(BaseSpace):
    def __init__(
        self,
        hidden_dim: _typ.Optional[int] = 64,
        layer_number: _typ.Optional[int] = 2,
        dropout: _typ.Optional[float] = 0.6,
        input_dim: _typ.Optional[int] = None,
        output_dim: _typ.Optional[int] = None,
        ops: _typ.Tuple = None,
        search_act_con=False,
    ):
        super().__init__()
        self.layer_number = layer_number
        self.hidden_dim = hidden_dim
        self.input_dim = input_dim
        self.output_dim = output_dim
        self.ops = ops
        self.dropout = dropout
        self.search_act_con = search_act_con

    def instantiate(
        self,
        hidden_dim: _typ.Optional[int] = None,
        layer_number: _typ.Optional[int] = None,
        input_dim: _typ.Optional[int] = None,
        output_dim: _typ.Optional[int] = None,
        ops: _typ.Tuple = None,
        dropout=None,
    ):
        super().instantiate()
        self.hidden_dim = hidden_dim or self.hidden_dim
        self.layer_number = layer_number or self.layer_number
        self.input_dim = input_dim or self.input_dim
        self.output_dim = output_dim or self.output_dim
        self.ops = ops or self.ops
        self.dropout = dropout or self.dropout

        num_feat = self.input_dim
        num_label = self.output_dim

        layer_nums = self.layer_number
        state_num = 5

        # build hidden layer
        for i in range(layer_nums):
            # extract layer information
            setattr(
                self,
                f"attention_{i}",
                self.setLayerChoice(
                    i * state_num + 0,
                    map_nn(
                        [
                            "gat",
                            "gcn",
                            "cos",
                            "const",
                            "gat_sym",
                            "linear",
                            "generalized_linear",
                        ]
                    ),
                    key=f"attention_{i}",
                ),
            )
            setattr(
                self,
                f"aggregator_{i}",
                self.setLayerChoice(
                    i * state_num + 1,
                    map_nn(
                        [
                            "sum",
                            "mean",
                            "max",
                            "mlp",
                        ]
                    ),
                    key=f"aggregator_{i}",
                ),
            )
            setattr(
                self,
                f"act_{i}",
                self.setLayerChoice(
                    i * state_num + 0,
                    map_nn(
                        [
                            "sigmoid",
                            "tanh",
                            "relu",
                            "linear",
                            "softplus",
                            "leaky_relu",
                            "relu6",
                            "elu",
                        ]
                    ),
                    key=f"act_{i}",
                ),
            )
            setattr(
                self,
                f"head_{i}",
                self.setLayerChoice(
                    i * state_num + 0, map_nn([1, 2, 4, 6, 8, 16]), key=f"head_{i}"
                ),
            )
            if i < layer_nums - 1:
                setattr(
                    self,
                    f"out_channels_{i}",
                    self.setLayerChoice(
                        i * state_num + 0,
                        map_nn([4, 8, 16, 32, 64, 128, 256]),
                        key=f"out_channels_{i}",
                    ),
                )

    def parse_model(self, selection, device) -> BaseAutoModel:
        sel_list = []
        for i in range(self.layer_number):
            sel_list.append(
                [
                    "gat",
                    "gcn",
                    "cos",
                    "const",
                    "gat_sym",
                    "linear",
                    "generalized_linear",
                ][selection[f"attention_{i}"]]
            )
            sel_list.append(
                [
                    "sum",
                    "mean",
                    "max",
                    "mlp",
                ][selection[f"aggregator_{i}"]]
            )
            sel_list.append(
                [
                    "sigmoid",
                    "tanh",
                    "relu",
                    "linear",
                    "softplus",
                    "leaky_relu",
                    "relu6",
                    "elu",
                ][selection[f"act_{i}"]]
            )
            sel_list.append([1, 2, 4, 6, 8, 16][selection[f"head_{i}"]])
            if i < self.layer_number - 1:
                sel_list.append(
                    [4, 8, 16, 32, 64, 128, 256][selection[f"out_channels_{i}"]]
                )
        sel_list.append(self.output_dim)
        # sel_list = ['const', 'sum', 'relu6', 2, 128, 'gat', 'sum', 'linear', 2, 7]
        model = GraphNet(
            sel_list,
            self.input_dim,
            self.output_dim,
            self.dropout,
            multi_label=False,
            batch_normal=False,
            layers=self.layer_number,
        ).wrap()
        return model


class GraphNet(BaseSpace):
    def __init__(
        self,
        actions,
        num_feat,
        num_label,
        drop_out=0.6,
        multi_label=False,
        batch_normal=True,
        state_num=5,
        residual=False,
        layers=2,
    ):
        self.residual = residual
        self.batch_normal = batch_normal
        self.layer_nums = layers
        self.multi_label = multi_label
        self.num_feat = num_feat
        self.num_label = num_label
        self.input_dim = num_feat
        self.output_dim = num_label
        self.dropout = drop_out

        super().__init__()
        self.build_model(
            actions, batch_normal, drop_out, num_feat, num_label, state_num
        )

    def build_model(
        self, actions, batch_normal, drop_out, num_feat, num_label, state_num
    ):
        if self.residual:
            self.fcs = torch.nn.ModuleList()
        if self.batch_normal:
            self.bns = torch.nn.ModuleList()
        self.layers = torch.nn.ModuleList()
        self.acts = []
        self.gates = torch.nn.ModuleList()
        self.build_hidden_layers(
            actions,
            batch_normal,
            drop_out,
            self.layer_nums,
            num_feat,
            num_label,
            state_num,
        )

    def build_hidden_layers(
        self,
        actions,
        batch_normal,
        drop_out,
        layer_nums,
        num_feat,
        num_label,
        state_num=6,
    ):

        # build hidden layer
        for i in range(layer_nums):

            if i == 0:
                in_channels = num_feat
            else:
                in_channels = out_channels * head_num

            # extract layer information
            attention_type = actions[i * state_num + 0]
            aggregator_type = actions[i * state_num + 1]
            act = actions[i * state_num + 2]
            head_num = actions[i * state_num + 3]
            out_channels = actions[i * state_num + 4]
            concat = True
            if i == layer_nums - 1:
                concat = False
            if self.batch_normal:
                self.bns.append(torch.nn.BatchNorm1d(in_channels, momentum=0.5))
            self.layers.append(
                GeoLayer(
                    in_channels,
                    out_channels,
                    head_num,
                    concat,
                    dropout=self.dropout,
                    att_type=attention_type,
                    agg_type=aggregator_type,
                )
            )
            self.acts.append(act_map(act))
            if self.residual:
                if concat:
                    self.fcs.append(
                        torch.nn.Linear(in_channels, out_channels * head_num)
                    )
                else:
                    self.fcs.append(torch.nn.Linear(in_channels, out_channels))

    def forward(self, data):
        output=bk_feat(data)
        # output, edge_index_all = data.x, data.edge_index  # x [2708,1433] ,[2, 10556]
        if self.residual:
            for i, (act, layer, fc) in enumerate(zip(self.acts, self.layers, self.fcs)):
                output = F.dropout(output, p=self.dropout, training=self.training)
                if self.batch_normal:
                    output = self.bns[i](output)

                # output = act(layer(output, edge_index_all) + fc(output))
                output = act(bk_gconv(layer,data,output) + fc(output))
        else:
            for i, (act, layer) in enumerate(zip(self.acts, self.layers)):
                output = F.dropout(output, p=self.dropout, training=self.training)
                if self.batch_normal:
                    output = self.bns[i](output)
                # output = act(layer(output, edge_index_all))
                output = act(bk_gconv(layer,data,output))

        if not self.multi_label:
            output = F.log_softmax(output, dim=1)
        return output

    def __repr__(self):
        result_lines = ""
        for each in self.layers:
            result_lines += str(each)
        return result_lines

    @staticmethod
    def merge_param(old_param, new_param, update_all):
        for key in new_param:
            if update_all or key not in old_param:
                old_param[key] = new_param[key]
        return old_param

    def get_param_dict(self, old_param=None, update_all=True):
        if old_param is None:
            result = {}
        else:
            result = old_param
        for i in range(self.layer_nums):
            key = "layer_%d" % i
            new_param = self.layers[i].get_param_dict()
            if key in result:
                new_param = self.merge_param(result[key], new_param, update_all)
                result[key] = new_param
            else:
                result[key] = new_param
        if self.residual:
            for i, fc in enumerate(self.fcs):
                key = f"layer_{i}_fc_{fc.weight.size(0)}_{fc.weight.size(1)}"
                result[key] = self.fcs[i]
        if self.batch_normal:
            for i, bn in enumerate(self.bns):
                key = f"layer_{i}_fc_{bn.weight.size(0)}"
                result[key] = self.bns[i]
        return result

    def load_param(self, param):
        if param is None:
            return

        for i in range(self.layer_nums):
            self.layers[i].load_param(param["layer_%d" % i])

        if self.residual:
            for i, fc in enumerate(self.fcs):
                key = f"layer_{i}_fc_{fc.weight.size(0)}_{fc.weight.size(1)}"
                if key in param:
                    self.fcs[i] = param[key]
        if self.batch_normal:
            for i, bn in enumerate(self.bns):
                key = f"layer_{i}_fc_{bn.weight.size(0)}"
                if key in param:
                    self.bns[i] = param[key]<|MERGE_RESOLUTION|>--- conflicted
+++ resolved
@@ -10,7 +10,6 @@
 from ..utils import count_parameters, measure_latency
 
 from ..backend import *
-<<<<<<< HEAD
 # import dgl
 # from dgl import function as fn
 
@@ -312,8 +311,6 @@
         if self.att_type == "gat":
             alpha = (torch.cat([x_i, x_j], dim=-1) * self.att).sum(dim=-1)
             alpha = F.leaky_relu(alpha, self.negative_slope)
-=======
->>>>>>> 68e5a21d
 
 from operator import *
 from .operation import *

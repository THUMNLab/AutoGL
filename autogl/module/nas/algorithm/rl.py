--- conflicted
+++ resolved
@@ -522,13 +522,9 @@
         model_lr=5e-3,
         model_wd=5e-4,
         topk=5,
-<<<<<<< HEAD
         disable_progress=False,
-=======
-        disable_progress=True,
         param_size_weight=None,
         param_size_limit=None,
->>>>>>> 7fed250f
     ):
         super().__init__(device)
         self.device = device

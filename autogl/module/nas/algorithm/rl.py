--- conflicted
+++ resolved
@@ -11,14 +11,9 @@
 from tqdm import tqdm
 from datetime import datetime
 import numpy as np
-<<<<<<< HEAD
 from ....utils import get_logger
 
 LOGGER = get_logger("random_search_NAS")
-=======
-
-_logger = logging.getLogger(__name__)
->>>>>>> 82a558d9
 def _get_mask(sampled, total):
     multihot = [i == sampled or (isinstance(sampled, list) and i in sampled) for i in range(total)]
     return torch.tensor(multihot, dtype=torch.bool)  # pylint: disable=not-callable
@@ -288,12 +283,7 @@
         self.n_warmup=n_warmup
         self.model_lr = model_lr
         self.model_wd = model_wd
-<<<<<<< HEAD
-        self.disable_progress = disable_progress
-        self.log=open('../tmp/log.txt','w')
-
-=======
->>>>>>> 82a558d9
+
     def search(self, space: BaseSpace, dset, estimator):
         self.model = space
         self.dataset = dset#.to(self.device)
@@ -335,7 +325,7 @@
                 self._resample()
                 metric,loss=self._infer(mask='val')
                 bar.set_postfix(acc=metric,loss=loss.item())
-                _logger.debug(f'{self.arch}\n{self.selection}\n{metric},{loss}')
+                LOGGER.info(f'{self.arch}\n{self.selection}\n{metric},{loss}')
                 reward =metric 
                 rewards.append(reward)
                 if self.entropy_weight:
@@ -354,7 +344,7 @@
                     self.ctrl_optim.zero_grad()
 
                 if self.log_frequency is not None and ctrl_step % self.log_frequency == 0:
-                    _logger.info('RL Epoch [%d/%d] Step [%d/%d]  %s', epoch + 1, self.num_epochs,
+                    LOGGER.info('RL Epoch [%d/%d] Step [%d/%d]  %s', epoch + 1, self.num_epochs,
                                     ctrl_step + 1, self.ctrl_steps_aggregate)
         return sum(rewards)/len(rewards)
 
@@ -498,7 +488,7 @@
                 metric,loss=self._infer(mask='val')
 
                 # bar.set_postfix(acc=metric,loss=loss.item())
-                _logger.debug(f'{self.arch}\n{self.selection}\n{metric},{loss}')
+                LOGGER.debug(f'{self.arch}\n{self.selection}\n{metric},{loss}')
                 # diff: not do reward shaping as in graphnas code
                 reward =metric
                 self.hist.append([-metric,self.selection])

"""
Auto Classfier for Node Classification
"""
import time
import json

from copy import deepcopy

import torch
import numpy as np
import yaml

from .base import BaseClassifier
from ..base import _parse_hp_space, _initialize_single_model
from ...module.feature import FEATURE_DICT
from ...module.model import MODEL_DICT, BaseModel
from ...module.train import TRAINER_DICT, BaseNodeClassificationTrainer
from ...module.train import get_feval
from ..utils import Leaderboard, set_seed
from ...datasets import utils
from ...utils import get_logger

from torch_geometric.nn import GATConv, GCNConv

LOGGER = get_logger("NodeClassifier")


class AutoNodeClassifier(BaseClassifier):
    """
    Auto Multi-class Graph Node Classifier.

    Used to automatically solve the node classification problems.

    Parameters
    ----------
    feature_module: autogl.module.feature.BaseFeatureEngineer or str or None
        The (name of) auto feature engineer used to process the given dataset. Default ``deepgl``.
        Disable feature engineer by setting it to ``None``.

    graph_models: list of autogl.module.model.BaseModel or list of str
        The (name of) models to be optimized as backbone. Default ``['gat', 'gcn']``.

    hpo_module: autogl.module.hpo.BaseHPOptimizer or str or None
        The (name of) hpo module used to search for best hyper parameters. Default ``anneal``.
        Disable hpo by setting it to ``None``.

    ensemble_module: autogl.module.ensemble.BaseEnsembler or str or None
        The (name of) ensemble module used to ensemble the multi-models found. Default ``voting``.
        Disable ensemble by setting it to ``None``.

    max_evals: int (Optional)
        If given, will set the number eval times the hpo module will use.
        Only be effective when hpo_module is ``str``. Default ``None``.

    trainer_hp_space: list of dict (Optional)
        trainer hp space or list of trainer hp spaces configuration.
        If a single trainer hp is given, will specify the hp space of trainer for every model.
        If a list of trainer hp is given, will specify every model with corrsponding
        trainer hp space.
        Default ``None``.

    model_hp_spaces: list of list of dict (Optional)
        model hp space configuration.
        If given, will specify every hp space of every passed model. Default ``None``.

    size: int (Optional)
        The max models ensemble module will use. Default ``None``.

    device: torch.device or str
        The device where model will be running on. If set to ``auto``, will use gpu when available.
        You can also specify the device by directly giving ``gpu`` or ``cuda:0``, etc.
        Default ``auto``.
    """

    def __init__(
        self,
        feature_module=None,
<<<<<<< HEAD
        graph_models=["gat", "gcn"],
        nas_algorithms=None,
        nas_spaces=None,
        nas_estimators=None,
=======
        graph_models=("gat", "gcn"),
>>>>>>> 4b00022b
        hpo_module="anneal",
        ensemble_module="voting",
        max_evals=50,
        default_trainer=None,
        trainer_hp_space=None,
        model_hp_spaces=None,
        size=4,
        device="auto",
    ):

        super().__init__(
            feature_module=feature_module,
            graph_models=graph_models,
            nas_algorithms=nas_algorithms,
            nas_spaces=nas_spaces,
            nas_estimators=nas_estimators,
            hpo_module=hpo_module,
            ensemble_module=ensemble_module,
            max_evals=max_evals,
            default_trainer=default_trainer or "NodeClassificationFull",
            trainer_hp_space=trainer_hp_space,
            model_hp_spaces=model_hp_spaces,
            size=size,
            device=device,
        )

        # data to be kept when fit
        self.dataset = None

    def _init_graph_module(
        self, graph_models, num_classes, num_features, feval, device, loss
    ) -> "AutoNodeClassifier":
        # load graph network module
        self.graph_model_list = []
        if isinstance(graph_models, (list, tuple)):
            for model in graph_models:
                if isinstance(model, str):
                    if model in MODEL_DICT:
                        self.graph_model_list.append(
                            MODEL_DICT[model](
                                num_classes=num_classes,
                                num_features=num_features,
                                device=device,
                                init=False,
                            )
                        )
                    else:
                        raise KeyError("cannot find model %s" % (model))
                elif isinstance(model, type) and issubclass(model, BaseModel):
                    self.graph_model_list.append(
                        model(
                            num_classes=num_classes,
                            num_features=num_features,
                            device=device,
                            init=False,
                        )
                    )
                elif isinstance(model, BaseModel):
                    # setup the hp of num_classes and num_features
                    model.set_num_classes(num_classes)
                    model.set_num_features(num_features)
                    self.graph_model_list.append(model.to(device))
                elif isinstance(model, BaseNodeClassificationTrainer):
                    # receive a trainer list, put trainer to list
                    assert (
                        model.get_model() is not None
                    ), "Passed trainer should contain a model"
                    model.model.set_num_classes(num_classes)
                    model.model.set_num_features(num_features)
                    model.update_parameters(
                        num_classes=num_classes,
                        num_features=num_features,
                        loss=loss,
                        feval=feval,
                        device=device,
                    
                    )
                    self.graph_model_list.append(model)
                else:
                    raise KeyError("cannot find graph network %s." % (model))
        else:
            raise ValueError(
                "need graph network to be (list of) str or a BaseModel class/instance, get",
                graph_models,
                "instead.",
            )

        # wrap all model_cls with specified trainer
        for i, model in enumerate(self.graph_model_list):
            # set model hp space
            if self._model_hp_spaces is not None:
                if self._model_hp_spaces[i] is not None:
                    if isinstance(model, BaseNodeClassificationTrainer):
                        model.model.hyper_parameter_space = self._model_hp_spaces[i]
                    else:
                        model.hyper_parameter_space = self._model_hp_spaces[i]
            # initialize trainer if needed
            if isinstance(model, BaseModel):
                name = (
                    self._default_trainer
                    if isinstance(self._default_trainer, str)
                    else self._default_trainer[i]
                )
                model = TRAINER_DICT[name](
                    model=model,
                    num_features=num_features,
                    num_classes=num_classes,
                    loss=loss,
                    feval=feval,
                    device=device,
                    init=False,
                )
            # set trainer hp space
            if self._trainer_hp_space is not None:
                if isinstance(self._trainer_hp_space[0], list):
                    current_hp_for_trainer = self._trainer_hp_space[i]
                else:
                    current_hp_for_trainer = self._trainer_hp_space
                model.hyper_parameter_space = current_hp_for_trainer
            self.graph_model_list[i] = model

        return self

    def _init_nas_module(self, num_features, num_classes, feval, device, loss):
        for algo, space, estimator in zip(
            self.nas_algorithms, self.nas_spaces, self.nas_estimators
        ):
            # TODO: initialize important parameters
            algo.to(device)
            space.instantiate(input_dim=num_features, output_dim=num_classes)

    # pylint: disable=arguments-differ
    def fit(
        self,
        dataset,
        time_limit=-1,
        inplace=False,
        train_split=None,
        val_split=None,
        balanced=True,
        evaluation_method="infer",
        seed=None,
    ) -> "AutoNodeClassifier":
        """
        Fit current solver on given dataset.

        Parameters
        ----------
        dataset: torch_geometric.data.dataset.Dataset
            The dataset needed to fit on. This dataset must have only one graph.

        time_limit: int
            The time limit of the whole fit process (in seconds). If set below 0,
            will ignore time limit. Default ``-1``.

        inplace: bool
            Whether we process the given dataset in inplace manner. Default ``False``.
            Set it to True if you want to save memory by modifying the given dataset directly.

        train_split: float or int (Optional)
            The train ratio (in ``float``) or number (in ``int``) of dataset. If you want to
            use default train/val/test split in dataset, please set this to ``None``.
            Default ``None``.

        val_split: float or int (Optional)
            The validation ratio (in ``float``) or number (in ``int``) of dataset. If you want
            to use default train/val/test split in dataset, please set this to ``None``.
            Default ``None``.

        balanced: bool
            Wether to create the train/valid/test split in a balanced way.
            If set to ``True``, the train/valid will have the same number of different classes.
            Default ``True``.

        evaluation_method: (list of) str or autogl.module.train.evaluation
            A (list of) evaluation method for current solver. If ``infer``, will automatically
            determine. Default ``infer``.

        seed: int (Optional)
            The random seed. If set to ``None``, will run everything at random.
            Default ``None``.

        Returns
        -------
        self: autogl.solver.AutoNodeClassifier
            A reference of current solver.
        """
        set_seed(seed)

        if time_limit < 0:
            time_limit = 3600 * 24
        time_begin = time.time()

        # initialize leaderboard
        if evaluation_method == "infer":
            if hasattr(dataset, "metric"):
                evaluation_method = [dataset.metric]
            else:
                num_of_label = dataset.num_classes
                if num_of_label == 2:
                    evaluation_method = ["auc"]
                else:
                    evaluation_method = ["acc"]
        assert isinstance(evaluation_method, list)
        evaluator_list = get_feval(evaluation_method)

        self.leaderboard = Leaderboard(
            [e.get_eval_name() for e in evaluator_list],
            {e.get_eval_name(): e.is_higher_better() for e in evaluator_list},
        )

        # set up the dataset
        if train_split is not None and val_split is not None:
            size = dataset.data.x.shape[0]
            if balanced:
                train_split = (
                    train_split if train_split > 1 else int(train_split * size)
                )
                val_split = val_split if val_split > 1 else int(val_split * size)
                utils.random_splits_mask_class(
                    dataset,
                    num_train_per_class=train_split // dataset.num_classes,
                    num_val_per_class=val_split // dataset.num_classes,
                    seed=seed,
                )
            else:
                train_split = train_split if train_split < 1 else train_split / size
                val_split = val_split if val_split < 1 else val_split / size
                utils.random_splits_mask(
                    dataset, train_ratio=train_split, val_ratio=val_split
                )
        else:
            assert hasattr(dataset.data, "train_mask") and hasattr(
                dataset.data, "val_mask"
            ), (
                "The dataset has no default train/val split! Please manually pass "
                "train and val ratio."
            )
            LOGGER.info("Use the default train/val/test ratio in given dataset")

        # feature engineering
        if self.feature_module is not None:
            dataset = self.feature_module.fit_transform(dataset, inplace=inplace)

        self.dataset = dataset
        assert self.dataset[0].x is not None, (
            "Does not support fit on non node-feature dataset!"
            " Please add node features to dataset or specify feature engineers that generate"
            " node features."
        )

        # initialize graph networks
        self._init_graph_module(
            self.gml,
            num_features=self.dataset[0].x.shape[1],
            num_classes=dataset.num_classes,
            feval=evaluator_list,
            device=self.runtime_device,
            loss="cross_entropy" if not hasattr(dataset, "loss") else dataset.loss,
        )

        if self.nas_algorithms is not None:
            # perform neural architecture search
            self._init_nas_module(
                num_features=self.dataset[0].x.shape[1],
                num_classes=self.dataset.num_classes,
                feval=evaluator_list,
                device=self.runtime_device,
                loss="cross_entropy" if not hasattr(dataset, "loss") else dataset.loss,
            )

            assert not isinstance(self._default_trainer, list) or len(self.nas_algorithms) == len(self._default_trainer) - len(self.graph_model_list), "length of default trainer should match total graph models and nas models passed"

            # perform nas and add them to model list
            idx_trainer = len(self.graph_model_list)
            for algo, space, estimator in zip(
                self.nas_algorithms, self.nas_spaces, self.nas_estimators
            ):
                model = algo.search(space, self.dataset, estimator)
                # insert model into default trainer
                if isinstance(self._default_trainer, list):
                    train_name = self._default_trainer[idx_trainer]
                    idx_trainer += 1
                else:
                    train_name = self._default_trainer
                if isinstance(train_name, str):
                    trainer = TRAINER_DICT[train_name](
                        model=model,
                        num_features=self.dataset[0].x.shape[1],
                        num_classes=self.dataset.num_classes,
                        loss="cross_entropy" if not hasattr(dataset, "loss") else dataset.loss,
                        feval=evaluator_list,
                        device=self.runtime_device,
                        init=False,
                    )
                else:
                    trainer = train_name
                    trainer.model = model
                    trainer.update_parameters(
                        num_classes=self.dataset.num_classes,
                        num_features=self.dataset[0].x.shape[1],
                        loss="cross_entropy" if not hasattr(dataset, "loss") else dataset.loss,
                        feval=evaluator_list,
                        device=self.runtime_device,
                    
                    )
                self.graph_model_list.append(trainer)

        # train the models and tune hpo
        result_valid = []
        names = []
        for idx, model in enumerate(self.graph_model_list):
            time_for_each_model = (time_limit - time.time() + time_begin) / (
                len(self.graph_model_list) - idx
            )
            if self.hpo_module is None:
                model.initialize()
                model.train(self.dataset, True)
                optimized = model
            else:
                optimized, _ = self.hpo_module.optimize(
                    trainer=model, dataset=self.dataset, time_limit=time_for_each_model
                )
            # to save memory, all the trainer derived will be mapped to cpu
            optimized.to(torch.device("cpu"))
            name = optimized.get_name_with_hp() + "_idx%d" % (idx)
            names.append(name)
            performance_on_valid, _ = optimized.get_valid_score(return_major=False)
            result_valid.append(optimized.get_valid_predict_proba().cpu().numpy())
            self.leaderboard.insert_model_performance(
                name,
                dict(
                    zip(
                        [e.get_eval_name() for e in evaluator_list],
                        performance_on_valid,
                    )
                ),
            )
            self.trained_models[name] = optimized

        # fit the ensemble model
        if self.ensemble_module is not None:
            performance = self.ensemble_module.fit(
                result_valid,
                self.dataset[0].y[self.dataset[0].val_mask].cpu().numpy(),
                names,
                evaluator_list,
                n_classes=dataset.num_classes,
            )
            self.leaderboard.insert_model_performance(
                "ensemble",
                dict(zip([e.get_eval_name() for e in evaluator_list], performance)),
            )

        return self

    def fit_predict(
        self,
        dataset,
        time_limit=-1,
        inplace=False,
        train_split=None,
        val_split=None,
        balanced=True,
        evaluation_method="infer",
        use_ensemble=True,
        use_best=True,
        name=None,
    ) -> np.ndarray:
        """
        Fit current solver on given dataset and return the predicted value.

        Parameters
        ----------
        dataset: torch_geometric.data.dataset.Dataset
            The dataset needed to fit on. This dataset must have only one graph.

        time_limit: int
            The time limit of the whole fit process (in seconds).
            If set below 0, will ignore time limit. Default ``-1``.

        inplace: bool
            Whether we process the given dataset in inplace manner. Default ``False``.
            Set it to True if you want to save memory by modifying the given dataset directly.

        train_split: float or int (Optional)
            The train ratio (in ``float``) or number (in ``int``) of dataset. If you want to
            use default train/val/test split in dataset, please set this to ``None``.
            Default ``None``.

        val_split: float or int (Optional)
            The validation ratio (in ``float``) or number (in ``int``) of dataset. If you want
            to use default train/val/test split in dataset, please set this to ``None``.
            Default ``None``.

        balanced: bool
            Wether to create the train/valid/test split in a balanced way.
            If set to ``True``, the train/valid will have the same number of different classes.
            Default ``False``.

        evaluation_method: (list of) str or autogl.module.train.evaluation
            A (list of) evaluation method for current solver. If ``infer``, will automatically
            determine. Default ``infer``.

        use_ensemble: bool
            Whether to use ensemble to do the predict. Default ``True``.

        use_best: bool
            Whether to use the best single model to do the predict. Will only be effective when
            ``use_ensemble`` is ``False``.
            Default ``True``.

        name: str or None
            The name of model used to predict. Will only be effective when ``use_ensemble`` and
            ``use_best`` both are ``False``.
            Default ``None``.

        Returns
        -------
        result: np.ndarray
            An array of shape ``(N,)``, where ``N`` is the number of test nodes. The prediction
            on given dataset.
        """
        self.fit(
            dataset=dataset,
            time_limit=time_limit,
            inplace=inplace,
            train_split=train_split,
            val_split=val_split,
            balanced=balanced,
            evaluation_method=evaluation_method,
        )
        return self.predict(
            dataset=dataset,
            inplaced=inplace,
            inplace=inplace,
            use_ensemble=use_ensemble,
            use_best=use_best,
            name=name,
        )

    def predict_proba(
        self,
        dataset=None,
        inplaced=False,
        inplace=False,
        use_ensemble=True,
        use_best=True,
        name=None,
        mask="test",
    ) -> np.ndarray:
        """
        Predict the node probability.

        Parameters
        ----------
        dataset: torch_geometric.data.dataset.Dataset or None
            The dataset needed to predict. If ``None``, will use the processed dataset passed
            to ``fit()`` instead. Default ``None``.

        inplaced: bool
            Whether the given dataset is processed. Only be effective when ``dataset``
            is not ``None``. If you pass the dataset to ``fit()`` with ``inplace=True``, and
            you pass the dataset again to this method, you should set this argument to ``True``.
            Otherwise ``False``. Default ``False``.

        inplace: bool
            Whether we process the given dataset in inplace manner. Default ``False``. Set it to
            True if you want to save memory by modifying the given dataset directly.

        use_ensemble: bool
            Whether to use ensemble to do the predict. Default ``True``.

        use_best: bool
            Whether to use the best single model to do the predict. Will only be effective when
            ``use_ensemble`` is ``False``. Default ``True``.

        name: str or None
            The name of model used to predict. Will only be effective when ``use_ensemble`` and
            ``use_best`` both are ``False``. Default ``None``.

        mask: str
            The data split to give prediction on. Default ``test``.

        Returns
        -------
        result: np.ndarray
            An array of shape ``(N,C,)``, where ``N`` is the number of test nodes and ``C`` is
            the number of classes. The prediction on given dataset.
        """
        if dataset is None:
            dataset = self.dataset
            assert dataset is not None, (
                "Please execute fit() first before" " predicting on remembered dataset"
            )
        elif not inplaced and self.feature_module is not None:
            dataset = self.feature_module.transform(dataset, inplace=inplace)

        if use_ensemble:
            LOGGER.info("Ensemble argument on, will try using ensemble model.")

        if not use_ensemble and use_best:
            LOGGER.info(
                "Ensemble argument off and best argument on, will try using best model."
            )

        if (use_ensemble and self.ensemble_module is not None) or (
            not use_best and name == "ensemble"
        ):
            # we need to get all the prediction of every model trained
            predict_result = []
            names = []
            for model_name in self.trained_models:
                predict_result.append(
                    self._predict_proba_by_name(dataset, model_name, mask)
                )
                names.append(model_name)
            return self.ensemble_module.ensemble(predict_result, names)

        if use_ensemble and self.ensemble_module is None:
            LOGGER.warning(
                "Cannot use ensemble because no ensebmle module is given."
                " Will use best model instead."
            )

        if use_best or (use_ensemble and self.ensemble_module is None):
            # just return the best model we have found
            name = self.leaderboard.get_best_model()
            return self._predict_proba_by_name(dataset, name, mask)

        if name is not None:
            # return model performance by name
            return self._predict_proba_by_name(dataset, name, mask)

        LOGGER.error(
            "No model name is given while ensemble and best arguments are off."
        )
        raise ValueError(
            "You need to specify a model name if you do not want use ensemble and best model."
        )

    def _predict_proba_by_name(self, dataset, name, mask="test"):
        self.trained_models[name].to(self.runtime_device)
        predicted = (
            self.trained_models[name].predict_proba(dataset, mask=mask).cpu().numpy()
        )
        self.trained_models[name].to(torch.device("cpu"))
        return predicted

    def predict(
        self,
        dataset=None,
        inplaced=False,
        inplace=False,
        use_ensemble=True,
        use_best=True,
        name=None,
        mask="test",
    ) -> np.ndarray:
        """
        Predict the node class number.

        Parameters
        ----------
        dataset: torch_geometric.data.dataset.Dataset or None
            The dataset needed to predict. If ``None``, will use the processed dataset passed
            to ``fit()`` instead. Default ``None``.

        inplaced: bool
            Whether the given dataset is processed. Only be effective when ``dataset``
            is not ``None``. If you pass the dataset to ``fit()`` with ``inplace=True``,
            and you pass the dataset again to this method, you should set this argument
            to ``True``. Otherwise ``False``. Default ``False``.

        inplace: bool
            Whether we process the given dataset in inplace manner. Default ``False``.
            Set it to True if you want to save memory by modifying the given dataset directly.

        use_ensemble: bool
            Whether to use ensemble to do the predict. Default ``True``.

        use_best: bool
            Whether to use the best single model to do the predict. Will only be effective
            when ``use_ensemble`` is ``False``. Default ``True``.

        name: str or None
            The name of model used to predict. Will only be effective when ``use_ensemble``
            and ``use_best`` both are ``False``. Default ``None``.

        mask: str
            The data split to give prediction on. Default ``test``.

        Returns
        -------
        result: np.ndarray
            An array of shape ``(N,)``, where ``N`` is the number of test nodes.
            The prediction on given dataset.
        """
        proba = self.predict_proba(
            dataset, inplaced, inplace, use_ensemble, use_best, name, mask
        )
        return np.argmax(proba, axis=1)

    @classmethod
    def from_config(cls, path_or_dict, filetype="auto") -> "AutoNodeClassifier":
        """
        Load solver from config file.

        You can use this function to directly load a solver from predefined config dict
        or config file path. Currently, only support file type of ``json`` or ``yaml``,
        if you pass a path.

        Parameters
        ----------
        path_or_dict: str or dict
            The path to the config file or the config dictionary object

        filetype: str
            The filetype the given file if the path is specified. Currently only support
            ``json`` or ``yaml``. You can set to ``auto`` to automatically detect the file
            type (from file name). Default ``auto``.

        Returns
        -------
        solver: autogl.solver.AutoGraphClassifier
            The solver that is created from given file or dictionary.
        """
        assert filetype in ["auto", "yaml", "json"], (
            "currently only support yaml file or json file type, but get type "
            + filetype
        )
        if isinstance(path_or_dict, str):
            if filetype == "auto":
                if path_or_dict.endswith(".yaml") or path_or_dict.endswith(".yml"):
                    filetype = "yaml"
                elif path_or_dict.endswith(".json"):
                    filetype = "json"
                else:
                    LOGGER.error(
                        "cannot parse the type of the given file name, "
                        "please manually set the file type"
                    )
                    raise ValueError(
                        "cannot parse the type of the given file name, "
                        "please manually set the file type"
                    )
            if filetype == "yaml":
                path_or_dict = yaml.load(
                    open(path_or_dict, "r").read(), Loader=yaml.FullLoader
                )
            else:
                path_or_dict = json.load(open(path_or_dict, "r"))

        path_or_dict = deepcopy(path_or_dict)
        solver = cls(None, [], None, None)
        fe_list = path_or_dict.pop("feature", None)
        if fe_list is not None:
            fe_list_ele = []
            for feature_engineer in fe_list:
                name = feature_engineer.pop("name")
                if name is not None:
                    fe_list_ele.append(FEATURE_DICT[name](**feature_engineer))
            if fe_list_ele != []:
                solver.set_feature_module(fe_list_ele)

        models = path_or_dict.pop("models", [{"name": "gcn"}, {"name": "gat"}])
        model_hp_space = [
            _parse_hp_space(model.pop("hp_space", None)) for model in models
        ]
        model_list = [
            _initialize_single_model(model.pop("name"), model) for model in models
        ]

        trainer = path_or_dict.pop("trainer", None)
        default_trainer = "NodeClassificationFull"
        trainer_space = None
        if isinstance(trainer, dict):
            # global default
            default_trainer = trainer.pop("name", "NodeClassificationFull")
            trainer_space = _parse_hp_space(trainer.pop("hp_space", None))
            default_kwargs = {"num_features": None, "num_classes": None}
            default_kwargs.update(trainer)
            default_kwargs["init"] = False
            for i in range(len(model_list)):
                model = model_list[i]
                trainer_wrap = TRAINER_DICT[default_trainer](
                    model=model, **default_kwargs
                )
                model_list[i] = trainer_wrap
        elif isinstance(trainer, list):
            # sequential trainer definition
            assert len(trainer) == len(
                model_list
            ), "The number of trainer and model does not match"
            trainer_space = []
            for i in range(len(model_list)):
                train, model = trainer[i], model_list[i]
                default_trainer = train.pop("name", "NodeClassificationFull")
                trainer_space.append(_parse_hp_space(train.pop("hp_space", None)))
                default_kwargs = {"num_features": None, "num_classes": None}
                default_kwargs.update(train)
                default_kwargs["init"] = False
                trainer_wrap = TRAINER_DICT[default_trainer](
                    model=model, **default_kwargs
                )
                model_list[i] = trainer_wrap

        solver.set_graph_models(
            model_list, default_trainer, trainer_space, model_hp_space
        )

        hpo_dict = path_or_dict.pop("hpo", {"name": "anneal"})
        if hpo_dict is not None:
            name = hpo_dict.pop("name")
            solver.set_hpo_module(name, **hpo_dict)

        ensemble_dict = path_or_dict.pop("ensemble", {"name": "voting"})
        if ensemble_dict is not None:
            name = ensemble_dict.pop("name")
            solver.set_ensemble_module(name, **ensemble_dict)

        return solver<|MERGE_RESOLUTION|>--- conflicted
+++ resolved
@@ -75,14 +75,10 @@
     def __init__(
         self,
         feature_module=None,
-<<<<<<< HEAD
-        graph_models=["gat", "gcn"],
+        graph_models=("gat", "gcn"),
         nas_algorithms=None,
         nas_spaces=None,
         nas_estimators=None,
-=======
-        graph_models=("gat", "gcn"),
->>>>>>> 4b00022b
         hpo_module="anneal",
         ensemble_module="voting",
         max_evals=50,

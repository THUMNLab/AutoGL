--- conflicted
+++ resolved
@@ -125,51 +125,6 @@
     ) -> "AutoNodeClassifier":
         # load graph network module
         self.graph_model_list = []
-<<<<<<< HEAD
-        if isinstance(graph_models, Iterable):
-            for model in graph_models:
-                if isinstance(model, str):
-                    if model in MODEL_DICT:
-                        self.graph_model_list.append(
-                            MODEL_DICT[model](
-                                num_classes=num_classes,
-                                num_features=num_features,
-                                device=device,
-                                init=False,
-                            )
-                        )
-                    else:
-                        raise KeyError("cannot find model %s" % (model))
-                elif isinstance(model, type) and issubclass(model, BaseModel):
-                    self.graph_model_list.append(
-                        model(
-                            num_classes=num_classes,
-                            num_features=num_features,
-                            device=device,
-                            init=False,
-                        )
-                    )
-                elif isinstance(model, BaseModel):
-                    # setup the hp of num_classes and num_features
-                    model.set_num_classes(num_classes)
-                    model.set_num_features(num_features)
-                    self.graph_model_list.append(model.to(device))
-                elif isinstance(model, BaseNodeClassificationTrainer):
-                    # receive a trainer list, put trainer to list
-                    assert (
-                        model.get_model() is not None
-                    ), "Passed trainer should contain a model"
-                    model.model.set_num_classes(num_classes)
-                    model.model.set_num_features(num_features)
-                    model.update_parameters(
-                        num_classes=num_classes,
-                        num_features=num_features,
-                        loss=loss,
-                        feval=feval,
-                        device=device,
-                    )
-                    self.graph_model_list.append(model)
-=======
 
         for i, model in enumerate(graph_models):
             # init the trainer
@@ -183,7 +138,6 @@
                 if isinstance(model, (tuple, list)):
                     trainer.encoder = model[0]
                     trainer.decoder = model[1]
->>>>>>> b2369307
                 else:
                     trainer.encoder = model
             else:
